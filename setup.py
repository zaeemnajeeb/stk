--- conflicted
+++ resolved
@@ -16,23 +16,7 @@
       url='https://www.github.com/lukasturcani/stk',
       version=get_version(),
       package_dir={'': 'src'},
-<<<<<<< HEAD
-      packages=[
-          'stk',
-          'stk.utilities',
-          'stk.molecular',
-          'stk.molecular.molecules',
-          'stk.molecular.topology_graphs',
-          'stk.molecular.topology_graphs.cage',
-          'stk.calculators',
-          'stk.calculators.electronic_property',
-          'stk.calculators.energy',
-          'stk.calculators.optimization',
-          'stk.calculators.ga'
-      ],
-=======
       packages=find_packages(where='src'),
->>>>>>> a83f7ba4
       install_requires=[
           'scipy',
           'matplotlib',
